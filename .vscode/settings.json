--- conflicted
+++ resolved
@@ -4,9 +4,5 @@
         "lib/**": true,
         "tests/e2e/graphics/.gendata/**": true
     },
-<<<<<<< HEAD
-    "typescript.tsdk": "node_modules\\typescript\\lib",
-=======
     "typescript.tsdk": "node_modules\\typescript\\lib"
->>>>>>> 90b8724c
 }