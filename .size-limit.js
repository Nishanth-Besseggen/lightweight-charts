// eslint-env node

module.exports = [
	{
		name: 'ESM',
		path: 'dist/lightweight-charts.esm.production.js',
<<<<<<< HEAD
		limit: '44.75 KB',
=======
		limit: '44.19 KB',
>>>>>>> 39574dc8
	},
	{
		name: 'Standalone',
		path: 'dist/lightweight-charts.standalone.production.js',
<<<<<<< HEAD
		limit: '45.3 KB',
=======
		limit: '44.74 KB',
>>>>>>> 39574dc8
	},
];<|MERGE_RESOLUTION|>--- conflicted
+++ resolved
@@ -4,19 +4,11 @@
 	{
 		name: 'ESM',
 		path: 'dist/lightweight-charts.esm.production.js',
-<<<<<<< HEAD
-		limit: '44.75 KB',
-=======
-		limit: '44.19 KB',
->>>>>>> 39574dc8
+		limit: '44.85 KB',
 	},
 	{
 		name: 'Standalone',
 		path: 'dist/lightweight-charts.standalone.production.js',
-<<<<<<< HEAD
-		limit: '45.3 KB',
-=======
-		limit: '44.74 KB',
->>>>>>> 39574dc8
+		limit: '45.4 KB',
 	},
 ];