import { Coordinate } from '../model/coordinate';
import { AreaFillColorerStyle } from '../model/series-bar-colorer';

<<<<<<< HEAD
import { MediaCoordsRenderingScope } from './canvas-rendering-target';
import { LineStyle, LineType, LineWidth, setLineStyle } from './draw-line';
import { LineItem } from './line-renderer';
import { ScaledRenderer } from './scaled-renderer';
import { walkLine } from './walk-line';
=======
import { AreaFillItemBase, PaneRendererAreaBase, PaneRendererAreaDataBase } from './area-renderer-base';
>>>>>>> 6d8d907a

export type AreaFillItem = AreaFillItemBase & AreaFillColorerStyle;
export interface PaneRendererAreaData extends PaneRendererAreaDataBase<AreaFillItem> {
}

<<<<<<< HEAD
	baseLevelCoordinate: Coordinate | null;

	barWidth: number;

	visibleRange: SeriesItemsIndexesRange | null;
}

export abstract class PaneRendererAreaBase<TData extends PaneRendererAreaDataBase> extends ScaledRenderer {
	protected _data: TData | null = null;

	public setData(data: TData): void {
		this._data = data;
	}

	protected _drawImpl(renderingScope: MediaCoordsRenderingScope): void {
		if (this._data === null || this._data.items.length === 0 || this._data.visibleRange === null) {
			return;
		}

		const ctx = renderingScope.context;
		const baseLevelCoordinate = this._data.baseLevelCoordinate ?? renderingScope.mediaSize.height;

		ctx.lineCap = 'butt';
		ctx.lineJoin = 'round';
		ctx.lineWidth = this._data.lineWidth;
		setLineStyle(ctx, this._data.lineStyle);

		// walk lines with width=1 to have more accurate gradient's filling
		ctx.lineWidth = 1;

		ctx.beginPath();

		if (this._data.items.length === 1) {
			const point = this._data.items[0];
			const halfBarWidth = this._data.barWidth / 2;
			ctx.moveTo(point.x - halfBarWidth, baseLevelCoordinate);
			ctx.lineTo(point.x - halfBarWidth, point.y);
			ctx.lineTo(point.x + halfBarWidth, point.y);
			ctx.lineTo(point.x + halfBarWidth, baseLevelCoordinate);
		} else {
			ctx.moveTo(this._data.items[this._data.visibleRange.from].x, baseLevelCoordinate);
			ctx.lineTo(this._data.items[this._data.visibleRange.from].x, this._data.items[this._data.visibleRange.from].y);
=======
interface AreaFillCache extends Record<keyof AreaFillColorerStyle, string> {
	fillStyle: CanvasRenderingContext2D['fillStyle'];
	bottom: Coordinate;
}

export class PaneRendererArea extends PaneRendererAreaBase<PaneRendererAreaData> {
	private _fillCache: AreaFillCache | null = null;

	protected override _fillStyle(ctx: CanvasRenderingContext2D, item: AreaFillItem): CanvasRenderingContext2D['fillStyle'] {
		// eslint-disable-next-line @typescript-eslint/no-non-null-assertion
		const data = this._data!;
>>>>>>> 6d8d907a

		const { topColor, bottomColor } = item;
		const bottom = data.bottom;

<<<<<<< HEAD
			if (this._data.visibleRange.to > this._data.visibleRange.from) {
				ctx.lineTo(this._data.items[this._data.visibleRange.to - 1].x, baseLevelCoordinate);
				ctx.lineTo(this._data.items[this._data.visibleRange.from].x, baseLevelCoordinate);
			}
		}
		ctx.closePath();

		ctx.fillStyle = this._fillStyle(renderingScope);
		ctx.fill();
	}

	protected abstract _fillStyle(renderingScope: MediaCoordsRenderingScope): CanvasRenderingContext2D['fillStyle'];
}
=======
		if (
			this._fillCache !== null &&
			this._fillCache.topColor === topColor &&
			this._fillCache.bottomColor === bottomColor &&
			this._fillCache.bottom === bottom
		) {
			return this._fillCache.fillStyle;
		}
>>>>>>> 6d8d907a

		const fillStyle = ctx.createLinearGradient(0, 0, 0, bottom);
		fillStyle.addColorStop(0, topColor);
		fillStyle.addColorStop(1, bottomColor);

<<<<<<< HEAD
export class PaneRendererArea extends PaneRendererAreaBase<PaneRendererAreaData> {
	protected override _fillStyle(renderingScope: MediaCoordsRenderingScope): CanvasRenderingContext2D['fillStyle'] {
		const { context: ctx, mediaSize } = renderingScope;
		// eslint-disable-next-line @typescript-eslint/no-non-null-assertion
		const data = this._data!;

		const gradient = ctx.createLinearGradient(0, 0, 0, mediaSize.height);
		gradient.addColorStop(0, data.topColor);
		gradient.addColorStop(1, data.bottomColor);
		return gradient;
=======
		this._fillCache = { topColor, bottomColor, fillStyle, bottom };

		return fillStyle;
>>>>>>> 6d8d907a
	}
}<|MERGE_RESOLUTION|>--- conflicted
+++ resolved
@@ -1,64 +1,13 @@
 import { Coordinate } from '../model/coordinate';
 import { AreaFillColorerStyle } from '../model/series-bar-colorer';
 
-<<<<<<< HEAD
+import { AreaFillItemBase, PaneRendererAreaBase, PaneRendererAreaDataBase } from './area-renderer-base';
 import { MediaCoordsRenderingScope } from './canvas-rendering-target';
-import { LineStyle, LineType, LineWidth, setLineStyle } from './draw-line';
-import { LineItem } from './line-renderer';
-import { ScaledRenderer } from './scaled-renderer';
-import { walkLine } from './walk-line';
-=======
-import { AreaFillItemBase, PaneRendererAreaBase, PaneRendererAreaDataBase } from './area-renderer-base';
->>>>>>> 6d8d907a
 
 export type AreaFillItem = AreaFillItemBase & AreaFillColorerStyle;
 export interface PaneRendererAreaData extends PaneRendererAreaDataBase<AreaFillItem> {
 }
 
-<<<<<<< HEAD
-	baseLevelCoordinate: Coordinate | null;
-
-	barWidth: number;
-
-	visibleRange: SeriesItemsIndexesRange | null;
-}
-
-export abstract class PaneRendererAreaBase<TData extends PaneRendererAreaDataBase> extends ScaledRenderer {
-	protected _data: TData | null = null;
-
-	public setData(data: TData): void {
-		this._data = data;
-	}
-
-	protected _drawImpl(renderingScope: MediaCoordsRenderingScope): void {
-		if (this._data === null || this._data.items.length === 0 || this._data.visibleRange === null) {
-			return;
-		}
-
-		const ctx = renderingScope.context;
-		const baseLevelCoordinate = this._data.baseLevelCoordinate ?? renderingScope.mediaSize.height;
-
-		ctx.lineCap = 'butt';
-		ctx.lineJoin = 'round';
-		ctx.lineWidth = this._data.lineWidth;
-		setLineStyle(ctx, this._data.lineStyle);
-
-		// walk lines with width=1 to have more accurate gradient's filling
-		ctx.lineWidth = 1;
-
-		ctx.beginPath();
-
-		if (this._data.items.length === 1) {
-			const point = this._data.items[0];
-			const halfBarWidth = this._data.barWidth / 2;
-			ctx.moveTo(point.x - halfBarWidth, baseLevelCoordinate);
-			ctx.lineTo(point.x - halfBarWidth, point.y);
-			ctx.lineTo(point.x + halfBarWidth, point.y);
-			ctx.lineTo(point.x + halfBarWidth, baseLevelCoordinate);
-		} else {
-			ctx.moveTo(this._data.items[this._data.visibleRange.from].x, baseLevelCoordinate);
-			ctx.lineTo(this._data.items[this._data.visibleRange.from].x, this._data.items[this._data.visibleRange.from].y);
-=======
 interface AreaFillCache extends Record<keyof AreaFillColorerStyle, string> {
 	fillStyle: CanvasRenderingContext2D['fillStyle'];
 	bottom: Coordinate;
@@ -67,29 +16,12 @@
 export class PaneRendererArea extends PaneRendererAreaBase<PaneRendererAreaData> {
 	private _fillCache: AreaFillCache | null = null;
 
-	protected override _fillStyle(ctx: CanvasRenderingContext2D, item: AreaFillItem): CanvasRenderingContext2D['fillStyle'] {
-		// eslint-disable-next-line @typescript-eslint/no-non-null-assertion
-		const data = this._data!;
->>>>>>> 6d8d907a
+	protected override _fillStyle(renderingScope: MediaCoordsRenderingScope, item: AreaFillItem): CanvasRenderingContext2D['fillStyle'] {
+		const { context: ctx, mediaSize } = renderingScope;
 
 		const { topColor, bottomColor } = item;
-		const bottom = data.bottom;
+		const bottom = mediaSize.height as Coordinate;
 
-<<<<<<< HEAD
-			if (this._data.visibleRange.to > this._data.visibleRange.from) {
-				ctx.lineTo(this._data.items[this._data.visibleRange.to - 1].x, baseLevelCoordinate);
-				ctx.lineTo(this._data.items[this._data.visibleRange.from].x, baseLevelCoordinate);
-			}
-		}
-		ctx.closePath();
-
-		ctx.fillStyle = this._fillStyle(renderingScope);
-		ctx.fill();
-	}
-
-	protected abstract _fillStyle(renderingScope: MediaCoordsRenderingScope): CanvasRenderingContext2D['fillStyle'];
-}
-=======
 		if (
 			this._fillCache !== null &&
 			this._fillCache.topColor === topColor &&
@@ -98,27 +30,13 @@
 		) {
 			return this._fillCache.fillStyle;
 		}
->>>>>>> 6d8d907a
 
 		const fillStyle = ctx.createLinearGradient(0, 0, 0, bottom);
 		fillStyle.addColorStop(0, topColor);
 		fillStyle.addColorStop(1, bottomColor);
 
-<<<<<<< HEAD
-export class PaneRendererArea extends PaneRendererAreaBase<PaneRendererAreaData> {
-	protected override _fillStyle(renderingScope: MediaCoordsRenderingScope): CanvasRenderingContext2D['fillStyle'] {
-		const { context: ctx, mediaSize } = renderingScope;
-		// eslint-disable-next-line @typescript-eslint/no-non-null-assertion
-		const data = this._data!;
-
-		const gradient = ctx.createLinearGradient(0, 0, 0, mediaSize.height);
-		gradient.addColorStop(0, data.topColor);
-		gradient.addColorStop(1, data.bottomColor);
-		return gradient;
-=======
 		this._fillCache = { topColor, bottomColor, fillStyle, bottom };
 
 		return fillStyle;
->>>>>>> 6d8d907a
 	}
 }