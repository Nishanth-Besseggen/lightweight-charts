import { IPriceFormatter } from '../formatters/iprice-formatter';
import { PercentageFormatter } from '../formatters/percentage-formatter';
import { PriceFormatter } from '../formatters/price-formatter';

import { ensureDefined, ensureNotNull } from '../helpers/assertions';
import { Delegate } from '../helpers/delegate';
import { ISubscription } from '../helpers/isubscription';
import { DeepPartial, merge } from '../helpers/strict-type-checks';

import { BarCoordinates, BarPrice, BarPrices } from './bar';
import { Coordinate } from './coordinate';
import { FirstValue, IPriceDataSource } from './iprice-data-source';
import { LayoutOptions } from './layout-options';
import { LocalizationOptions } from './localization-options';
import { PriceRangeImpl } from './price-range-impl';
import {
	canConvertPriceRangeFromLog,
	convertPriceRangeFromLog,
	convertPriceRangeToLog,
	fromIndexedTo100,
	fromLog,
	fromPercent,
	toIndexedTo100,
	toIndexedTo100Range,
	toLog,
	toPercent,
	toPercentRange,
} from './price-scale-conversions';
import { PriceTickMarkBuilder } from './price-tick-mark-builder';
import { RangeImpl } from './range-impl';
import { sortSources } from './sort-sources';
import { SeriesItemsIndexesRange, TimePointIndex } from './time-data';

/**
 * Represents the price scale mode.
 */
export const enum PriceScaleMode {
	/**
	 * Price scale shows prices. Price range changes linearly.
	 */
	Normal,
	/**
	 * Price scale shows prices. Price range changes logarithmically.
	 */
	Logarithmic,
	/**
	 * Price scale shows percentage values according the first visible value of the price scale.
	 * The first visible value is 0% in this mode.
	 */
	Percentage,
	/**
	 * The same as percentage mode, but the first value is moved to 100.
	 */
	IndexedTo100,
}

export interface PriceScaleState {
	autoScale: boolean;
	isInverted: boolean;
	mode: PriceScaleMode;
}

export interface PriceMark {
	coord: Coordinate;
	label: string;
}

export interface PricedValue {
	price: BarPrice;
	y: Coordinate;
}

/** Defines margins of the price scale. */
export interface PriceScaleMargins {
	/**
	 * Top margin in percentages. Must be greater or equal to 0 and less than 1.
	 */
	top: number;
	/**
	 * Bottom margin in percentages. Must be greater or equal to 0 and less than 1.
	 */
	bottom: number;
}

/** Structure that describes price scale options */
export interface PriceScaleOptions {
	/**
	 * Autoscaling is a feature that automatically adjusts a price scale to fit the visible range of data.
	 * Note that overlay price scales are always auto-scaled.
	 *
	 * @defaultValue `true`
	 */
	autoScale: boolean;

	/**
	 * Price scale mode.
	 *
	 * @defaultValue {@link PriceScaleMode.Normal}
	 */
	mode: PriceScaleMode;

	/**
	 * Invert the price scale, so that a upwards trend is shown as a downwards trend and vice versa.
	 * Affects both the price scale and the data on the chart.
	 *
	 * @defaultValue `false`
	 */
	invertScale: boolean;

	/**
	 * Align price scale labels to prevent them from overlapping.
	 *
	 * @defaultValue `true`
	 */
	alignLabels: boolean;

	/**
<<<<<<< HEAD
=======
	 * Price scale's position on the chart.
	 *
	 * @deprecated Use options for different price scales instead
	 * @internal
	 */
	position?: PriceAxisPosition;

	/**
>>>>>>> f8b7d306
	 * Price scale margins.
	 *
	 * @defaultValue `{ bottom: 0.1, top: 0.2 }`
	 * @example
	 * ```js
	 * chart.priceScale('right').applyOptions({
	 *     scaleMargins: {
	 *         top: 0.8,
	 *         bottom: 0,
	 *     },
	 * });
	 * ```
	 */
	scaleMargins: PriceScaleMargins;

	/**
	 * Set true to draw a border between the price scale and the chart area.
	 *
	 * @defaultValue `true`
	 */
	borderVisible: boolean;

	/**
	 * Price scale border color.
	 *
	 * @defaultValue `'#2B2B43'`
	 */
	borderColor: string;

	/**
	 * Show top and bottom corner labels only if entire text is visible.
	 *
	 * @defaultValue `false`
	 */
	entireTextOnly: boolean;

	/**
	 * Indicates if this price scale visible. Ignored by overlay price scales.
	 *
	 * @defaultValue `true` for the right price scale and `false` for the left
	 */
	visible: boolean;

	/**
	 * Draw small horizontal line on price axis labels.
	 *
	 * @defaultValue `true`
	 */
	drawTicks: boolean;
}

interface RangeCache {
	isValid: boolean;
	visibleBars: RangeImpl<TimePointIndex> | null;
}

// actually price should be BarPrice
type PriceTransformer = (price: BarPrice, baseValue: number) => number;

const percentageFormatter = new PercentageFormatter();
const defaultPriceFormatter = new PriceFormatter(100, 1);

export class PriceScale {
	private readonly _id: string;

	private readonly _layoutOptions: LayoutOptions;
	private readonly _localizationOptions: LocalizationOptions;
	private readonly _options: PriceScaleOptions;

	private _height: number = 0;
	private _internalHeightCache: number | null = null;

	private _priceRange: PriceRangeImpl | null = null;
	private _priceRangeSnapshot: PriceRangeImpl | null = null;
	private _invalidatedForRange: RangeCache = { isValid: false, visibleBars: null };

	private _marginAbove: number = 0;
	private _marginBelow: number = 0;

	private _markBuilder: PriceTickMarkBuilder;
	private _onMarksChanged: Delegate = new Delegate();

	private _modeChanged: Delegate<PriceScaleState, PriceScaleState> = new Delegate();

	private _dataSources: IPriceDataSource[] = [];
	private _cachedOrderedSources: IPriceDataSource[] | null = null;

	private _marksCache: PriceMark[] | null = null;

	private _scaleStartPoint: number | null = null;
	private _scrollStartPoint: number | null = null;
	private _formatter: IPriceFormatter = defaultPriceFormatter;

	public constructor(id: string, options: PriceScaleOptions, layoutOptions: LayoutOptions, localizationOptions: LocalizationOptions) {
		this._id = id;
		this._options = options;
		this._layoutOptions = layoutOptions;
		this._localizationOptions = localizationOptions;
		this._markBuilder = new PriceTickMarkBuilder(this, 100, this._coordinateToLogical.bind(this), this._logicalToCoordinate.bind(this));
	}

	public id(): string {
		return this._id;
	}

	public options(): Readonly<PriceScaleOptions> {
		return this._options;
	}

	public applyOptions(options: DeepPartial<PriceScaleOptions>): void {
		merge(this._options, options);
		this.updateFormatter();

		if (options.mode !== undefined) {
			this.setMode({ mode: options.mode });
		}

		if (options.scaleMargins !== undefined) {
			const top = ensureDefined(options.scaleMargins.top);
			const bottom = ensureDefined(options.scaleMargins.bottom);

			if (top < 0 || top > 1) {
				throw new Error(`Invalid top margin - expect value between 0 and 1, given=${top}`);
			}

			if (bottom < 0 || bottom > 1 || top + bottom > 1) {
				throw new Error(`Invalid bottom margin - expect value between 0 and 1, given=${bottom}`);
			}

			if (top + bottom > 1) {
				throw new Error(`Invalid margins - sum of margins must be less than 1, given=${top + bottom}`);
			}

			this._invalidateInternalHeightCache();
			this._marksCache = null;
		}
	}

	public isAutoScale(): boolean {
		return this._options.autoScale;
	}

	public isLog(): boolean {
		return this._options.mode === PriceScaleMode.Logarithmic;
	}

	public isPercentage(): boolean {
		return this._options.mode === PriceScaleMode.Percentage;
	}

	public isIndexedTo100(): boolean {
		return this._options.mode === PriceScaleMode.IndexedTo100;
	}

	public mode(): PriceScaleState {
		return {
			autoScale: this._options.autoScale,
			isInverted: this._options.invertScale,
			mode: this._options.mode,
		};
	}

	// eslint-disable-next-line complexity
	public setMode(newMode: Partial<PriceScaleState>): void {
		const oldMode = this.mode();
		let priceRange: PriceRangeImpl | null = null;

		if (newMode.autoScale !== undefined) {
			this._options.autoScale = newMode.autoScale;
		}

		if (newMode.mode !== undefined) {
			this._options.mode = newMode.mode;
			if (newMode.mode === PriceScaleMode.Percentage || newMode.mode === PriceScaleMode.IndexedTo100) {
				this._options.autoScale = true;
			}
			// TODO: Remove after making rebuildTickMarks lazy
			this._invalidatedForRange.isValid = false;
		}

		// define which scale converted from
		if (oldMode.mode === PriceScaleMode.Logarithmic && newMode.mode !== oldMode.mode) {
			if (canConvertPriceRangeFromLog(this._priceRange)) {
				priceRange = convertPriceRangeFromLog(this._priceRange);

				if (priceRange !== null) {
					this.setPriceRange(priceRange);
				}
			} else {
				this._options.autoScale = true;
			}
		}

		// define which scale converted to
		if (newMode.mode === PriceScaleMode.Logarithmic && newMode.mode !== oldMode.mode) {
			priceRange = convertPriceRangeToLog(this._priceRange);

			if (priceRange !== null) {
				this.setPriceRange(priceRange);
			}
		}

		const modeChanged = oldMode.mode !== this._options.mode;
		if (modeChanged && (oldMode.mode === PriceScaleMode.Percentage || this.isPercentage())) {
			this.updateFormatter();
		}

		if (modeChanged && (oldMode.mode === PriceScaleMode.IndexedTo100 || this.isIndexedTo100())) {
			this.updateFormatter();
		}

		if (newMode.isInverted !== undefined && oldMode.isInverted !== newMode.isInverted) {
			this._options.invertScale = newMode.isInverted;
			this._onIsInvertedChanged();
		}

		this._modeChanged.fire(oldMode, this.mode());
	}

	public modeChanged(): ISubscription<PriceScaleState, PriceScaleState> {
		return this._modeChanged;
	}

	public fontSize(): number {
		return this._layoutOptions.fontSize;
	}

	public height(): number {
		return this._height;
	}

	public setHeight(value: number): void {
		if (this._height === value) {
			return;
		}

		this._height = value;
		this._invalidateInternalHeightCache();
		this._marksCache = null;
	}

	public internalHeight(): number {
		if (this._internalHeightCache) {
			return this._internalHeightCache;
		}

		const res = this.height() - this._topMarginPx() - this._bottomMarginPx();
		this._internalHeightCache = res;
		return res;
	}

	public priceRange(): PriceRangeImpl | null {
		this._makeSureItIsValid();
		return this._priceRange;
	}

	public setPriceRange(newPriceRange: PriceRangeImpl | null, isForceSetValue?: boolean): void {
		const oldPriceRange = this._priceRange;

		if (!isForceSetValue &&
			!(oldPriceRange === null && newPriceRange !== null) &&
			(oldPriceRange === null || oldPriceRange.equals(newPriceRange))) {
			return;
		}

		this._marksCache = null;
		this._priceRange = newPriceRange;
	}

	public isEmpty(): boolean {
		this._makeSureItIsValid();
		return this._height === 0 || !this._priceRange || this._priceRange.isEmpty();
	}

	public invertedCoordinate(coordinate: number): number {
		return this.isInverted() ? coordinate : this.height() - 1 - coordinate;
	}

	public priceToCoordinate(price: number, baseValue: number): Coordinate {
		if (this.isPercentage()) {
			price = toPercent(price, baseValue);
		} else if (this.isIndexedTo100()) {
			price = toIndexedTo100(price, baseValue);
		}

		return this._logicalToCoordinate(price, baseValue);
	}

	public pointsArrayToCoordinates<T extends PricedValue>(points: T[], baseValue: number, visibleRange?: SeriesItemsIndexesRange): void {
		this._makeSureItIsValid();
		const bh = this._bottomMarginPx();
		const range = ensureNotNull(this.priceRange());
		const min = range.minValue();
		const max = range.maxValue();
		const ih = (this.internalHeight() - 1);
		const isInverted = this.isInverted();

		const hmm = ih / (max - min);

		const fromIndex = (visibleRange === undefined) ? 0 : visibleRange.from;
		const toIndex = (visibleRange === undefined) ? points.length : visibleRange.to;

		const transformFn = this._getCoordinateTransformer();
		for (let i = fromIndex; i < toIndex; i++) {
			const point = points[i];
			const price = point.price;

			if (isNaN(price)) {
				continue;
			}

			let logical = price;
			if (transformFn !== null) {
				logical = transformFn(point.price, baseValue) as BarPrice;
			}

			const invCoordinate = bh + hmm * (logical - min);
			const coordinate = isInverted ? invCoordinate : this._height - 1 - invCoordinate;
			point.y = coordinate as Coordinate;
		}
	}

	public barPricesToCoordinates<T extends BarPrices & BarCoordinates>(pricesList: T[], baseValue: number, visibleRange?: SeriesItemsIndexesRange): void {
		this._makeSureItIsValid();
		const bh = this._bottomMarginPx();
		const range = ensureNotNull(this.priceRange());
		const min = range.minValue();
		const max = range.maxValue();
		const ih = (this.internalHeight() - 1);
		const isInverted = this.isInverted();

		const hmm = ih / (max - min);

		const fromIndex = (visibleRange === undefined) ? 0 : visibleRange.from;
		const toIndex = (visibleRange === undefined) ? pricesList.length : visibleRange.to;

		const transformFn = this._getCoordinateTransformer();
		for (let i = fromIndex; i < toIndex; i++) {
			const bar = pricesList[i];

			let openLogical = bar.open;
			let highLogical = bar.high;
			let lowLogical = bar.low;
			let closeLogical = bar.close;

			if (transformFn !== null) {
				openLogical = transformFn(bar.open, baseValue) as BarPrice;
				highLogical = transformFn(bar.high, baseValue) as BarPrice;
				lowLogical = transformFn(bar.low, baseValue) as BarPrice;
				closeLogical = transformFn(bar.close, baseValue) as BarPrice;
			}

			let invCoordinate = bh + hmm * (openLogical - min);
			let coordinate = isInverted ? invCoordinate : this._height - 1 - invCoordinate;
			bar.openY = coordinate as Coordinate;

			invCoordinate = bh + hmm * (highLogical - min);
			coordinate = isInverted ? invCoordinate : this._height - 1 - invCoordinate;
			bar.highY = coordinate as Coordinate;

			invCoordinate = bh + hmm * (lowLogical - min);
			coordinate = isInverted ? invCoordinate : this._height - 1 - invCoordinate;
			bar.lowY = coordinate as Coordinate;

			invCoordinate = bh + hmm * (closeLogical - min);
			coordinate = isInverted ? invCoordinate : this._height - 1 - invCoordinate;
			bar.closeY = coordinate as Coordinate;
		}
	}

	public coordinateToPrice(coordinate: Coordinate, baseValue: number): BarPrice {
		const logical = this._coordinateToLogical(coordinate, baseValue);
		return this.logicalToPrice(logical, baseValue);
	}

	public logicalToPrice(logical: number, baseValue: number): BarPrice {
		let value = logical;
		if (this.isPercentage()) {
			value = fromPercent(value, baseValue);
		} else if (this.isIndexedTo100()) {
			value = fromIndexedTo100(value, baseValue);
		}
		return value as BarPrice;
	}

	public dataSources(): readonly IPriceDataSource[] {
		return this._dataSources;
	}

	public orderedSources(): readonly IPriceDataSource[] {
		if (this._cachedOrderedSources) {
			return this._cachedOrderedSources;
		}

		let sources: IPriceDataSource[] = [];
		for (let i = 0; i < this._dataSources.length; i++) {
			const ds = this._dataSources[i];
			if (ds.zorder() === null) {
				ds.setZorder(i + 1);
			}

			sources.push(ds);
		}

		sources = sortSources(sources);
		this._cachedOrderedSources = sources;
		return this._cachedOrderedSources;
	}

	public addDataSource(source: IPriceDataSource): void {
		if (this._dataSources.indexOf(source) !== -1) {
			return;
		}

		this._dataSources.push(source);
		this.updateFormatter();
		this.invalidateSourcesCache();
	}

	public removeDataSource(source: IPriceDataSource): void {
		const index = this._dataSources.indexOf(source);
		if (index === -1) {
			throw new Error('source is not attached to scale');
		}

		this._dataSources.splice(index, 1);

		if (this._dataSources.length === 0) {
			this.setMode({
				autoScale: true,
			});

			// if no sources on price scale let's clear price range cache as well as enabling auto scale
			this.setPriceRange(null);
		}

		this.updateFormatter();
		this.invalidateSourcesCache();
	}

	public firstValue(): number | null {
		// TODO: cache the result
		let result: FirstValue | null = null;

		for (const source of this._dataSources) {
			const firstValue = source.firstValue();
			if (firstValue === null) {
				continue;
			}

			if (result === null || firstValue.timePoint < result.timePoint) {
				result = firstValue;
			}
		}

		return result === null ? null : result.value;
	}

	public isInverted(): boolean {
		return this._options.invertScale;
	}

	public marks(): PriceMark[] {
		if (this._marksCache) {
			return this._marksCache;
		}

		this._markBuilder.rebuildTickMarks();
		this._marksCache = this._markBuilder.marks();
		this._onMarksChanged.fire();

		return this._marksCache;
	}

	public onMarksChanged(): ISubscription {
		return this._onMarksChanged;
	}

	public startScale(x: number): void {
		if (this.isPercentage() || this.isIndexedTo100()) {
			return;
		}

		if (this._scaleStartPoint !== null || this._priceRangeSnapshot !== null) {
			return;
		}

		if (this.isEmpty()) {
			return;
		}

		// invert x
		this._scaleStartPoint = this._height - x;
		this._priceRangeSnapshot = ensureNotNull(this.priceRange()).clone();
	}

	public scaleTo(x: number): void {
		if (this.isPercentage() || this.isIndexedTo100()) {
			return;
		}

		if (this._scaleStartPoint === null) {
			return;
		}

		this.setMode({
			autoScale: false,
		});

		// invert x
		x = this._height - x;

		if (x < 0) {
			x = 0;
		}

		let scaleCoeff = (this._scaleStartPoint + (this._height - 1) * 0.2) / (x + (this._height - 1) * 0.2);
		const newPriceRange = ensureNotNull(this._priceRangeSnapshot).clone();

		scaleCoeff = Math.max(scaleCoeff, 0.1);
		newPriceRange.scaleAroundCenter(scaleCoeff);
		this.setPriceRange(newPriceRange);
	}

	public endScale(): void {
		if (this.isPercentage() || this.isIndexedTo100()) {
			return;
		}

		this._scaleStartPoint = null;
		this._priceRangeSnapshot = null;
	}

	public startScroll(x: number): void {
		if (this.isAutoScale()) {
			return;
		}

		if (this._scrollStartPoint !== null || this._priceRangeSnapshot !== null) {
			return;
		}

		if (this.isEmpty()) {
			return;
		}

		this._scrollStartPoint = x;
		this._priceRangeSnapshot = ensureNotNull(this.priceRange()).clone();
	}

	public scrollTo(x: number): void {
		if (this.isAutoScale()) {
			return;
		}

		if (this._scrollStartPoint === null) {
			return;
		}

		const priceUnitsPerPixel = ensureNotNull(this.priceRange()).length() / (this.internalHeight() - 1);
		let pixelDelta = x - this._scrollStartPoint;

		if (this.isInverted()) {
			pixelDelta *= -1;
		}

		const priceDelta = pixelDelta * priceUnitsPerPixel;
		const newPriceRange = ensureNotNull(this._priceRangeSnapshot).clone();

		newPriceRange.shift(priceDelta);
		this.setPriceRange(newPriceRange, true);
		this._marksCache = null;
	}

	public endScroll(): void {
		if (this.isAutoScale()) {
			return;
		}

		if (this._scrollStartPoint === null) {
			return;
		}

		this._scrollStartPoint = null;
		this._priceRangeSnapshot = null;
	}

	public formatter(): IPriceFormatter {
		if (!this._formatter) {
			this.updateFormatter();
		}

		return this._formatter;
	}

	public formatPrice(price: number, firstValue: number): string {
		switch (this._options.mode) {
			case PriceScaleMode.Percentage:
				return this.formatter().format(toPercent(price, firstValue));
			case PriceScaleMode.IndexedTo100:
				return this.formatter().format(toIndexedTo100(price, firstValue));
			default:
				return this._formatPrice(price as BarPrice);
		}
	}

	public formatLogical(logical: number): string {
		switch (this._options.mode) {
			case PriceScaleMode.Percentage:
			case PriceScaleMode.IndexedTo100:
				return this.formatter().format(logical);
			default:
				return this._formatPrice(logical as BarPrice);
		}
	}

	public formatPriceAbsolute(price: number): string {
		return this._formatPrice(price as BarPrice, ensureNotNull(this._formatterSource()).formatter());
	}

	public formatPricePercentage(price: number, baseValue: number): string {
		price = toPercent(price, baseValue);
		return percentageFormatter.format(price);
	}

	public sourcesForAutoScale(): readonly IPriceDataSource[] {
		return this._dataSources;
	}

	public recalculatePriceRange(visibleBars: RangeImpl<TimePointIndex>): void {
		this._invalidatedForRange = {
			visibleBars: visibleBars,
			isValid: false,
		};
	}

	public updateAllViews(): void {
		this._dataSources.forEach((s: IPriceDataSource) => s.updateAllViews());
	}

	public updateFormatter(): void {
		this._marksCache = null;
		const formatterSource = this._formatterSource();
		let base = 100;
		if (formatterSource !== null) {
			base = Math.round(1 / formatterSource.minMove());
		}

		this._formatter = defaultPriceFormatter;
		if (this.isPercentage()) {
			this._formatter = percentageFormatter;
			base = 100;
		} else if (this.isIndexedTo100()) {
			this._formatter = new PriceFormatter(100, 1);
			base = 100;
		} else {
			if (formatterSource !== null) {
				// user
				this._formatter = formatterSource.formatter();
			}
		}

		this._markBuilder = new PriceTickMarkBuilder(
			this,
			base,
			this._coordinateToLogical.bind(this),
			this._logicalToCoordinate.bind(this)
		);

		this._markBuilder.rebuildTickMarks();
	}

	public invalidateSourcesCache(): void {
		this._cachedOrderedSources = null;
	}

	/**
	 * @returns The {@link IPriceDataSource} that will be used as the "formatter source" (take minMove for formatter).
	 */
	private _formatterSource(): IPriceDataSource | null {
		return this._dataSources[0] || null;
	}

	private _topMarginPx(): number {
		return this.isInverted()
			? this._options.scaleMargins.bottom * this.height() + this._marginBelow
			: this._options.scaleMargins.top * this.height() + this._marginAbove;
	}

	private _bottomMarginPx(): number {
		return this.isInverted()
			? this._options.scaleMargins.top * this.height() + this._marginAbove
			: this._options.scaleMargins.bottom * this.height() + this._marginBelow;
	}

	private _makeSureItIsValid(): void {
		if (!this._invalidatedForRange.isValid) {
			this._invalidatedForRange.isValid = true;
			this._recalculatePriceRangeImpl();
		}
	}

	private _invalidateInternalHeightCache(): void {
		this._internalHeightCache = null;
	}

	private _logicalToCoordinate(logical: number, baseValue: number): Coordinate {
		this._makeSureItIsValid();
		if (this.isEmpty()) {
			return 0 as Coordinate;
		}

		logical = this.isLog() && logical ? toLog(logical) : logical;
		const range = ensureNotNull(this.priceRange());
		const invCoordinate = this._bottomMarginPx() +
			(this.internalHeight() - 1) * (logical - range.minValue()) / range.length();
		const coordinate = this.invertedCoordinate(invCoordinate);
		return coordinate as Coordinate;
	}

	private _coordinateToLogical(coordinate: number, baseValue: number): number {
		this._makeSureItIsValid();
		if (this.isEmpty()) {
			return 0;
		}

		const invCoordinate = this.invertedCoordinate(coordinate);
		const range = ensureNotNull(this.priceRange());
		const logical = range.minValue() + range.length() *
			((invCoordinate - this._bottomMarginPx()) / (this.internalHeight() - 1));
		return this.isLog() ? fromLog(logical) : logical;
	}

	private _onIsInvertedChanged(): void {
		this._marksCache = null;
		this._markBuilder.rebuildTickMarks();
	}

	// eslint-disable-next-line complexity
	private _recalculatePriceRangeImpl(): void {
		const visibleBars = this._invalidatedForRange.visibleBars;
		if (visibleBars === null) {
			return;
		}

		let priceRange: PriceRangeImpl | null = null;
		const sources = this.sourcesForAutoScale();

		let marginAbove = 0;
		let marginBelow = 0;

		for (const source of sources) {
			if (!source.visible()) {
				continue;
			}

			const firstValue = source.firstValue();
			if (firstValue === null) {
				continue;
			}

			const autoScaleInfo = source.autoscaleInfo(visibleBars.left(), visibleBars.right());
			let sourceRange = autoScaleInfo && autoScaleInfo.priceRange();

			if (sourceRange !== null) {
				switch (this._options.mode) {
					case PriceScaleMode.Logarithmic:
						sourceRange = convertPriceRangeToLog(sourceRange);
						break;
					case PriceScaleMode.Percentage:
						sourceRange = toPercentRange(sourceRange, firstValue.value);
						break;
					case PriceScaleMode.IndexedTo100:
						sourceRange = toIndexedTo100Range(sourceRange, firstValue.value);
						break;
				}

				if (priceRange === null) {
					priceRange = sourceRange;
				} else {
					priceRange = priceRange.merge(ensureNotNull(sourceRange));
				}

				if (autoScaleInfo !== null) {
					const margins = autoScaleInfo.margins();
					if (margins !== null) {
						marginAbove = Math.max(marginAbove, margins.above);
						marginBelow = Math.max(marginAbove, margins.below);
					}
				}
			}
		}

		if (marginAbove !== this._marginAbove || marginBelow !== this._marginBelow) {
			this._marginAbove = marginAbove;
			this._marginBelow = marginBelow;
			this._marksCache = null;
			this._invalidateInternalHeightCache();
		}

		if (priceRange !== null) {
			// keep current range is new is empty
			if (priceRange.minValue() === priceRange.maxValue()) {
				const formatterSource = this._formatterSource();
				const minMove = formatterSource === null || this.isPercentage() || this.isIndexedTo100() ? 1 : formatterSource.minMove();

				// if price range is degenerated to 1 point let's extend it by 10 min move values
				// to avoid incorrect range and empty (blank) scale (in case of min tick much greater than 1)
				const extendValue = 5 * minMove;
				priceRange = new PriceRangeImpl(priceRange.minValue() - extendValue, priceRange.maxValue() + extendValue);
			}

			this.setPriceRange(priceRange);
		} else {
			// reset empty to default
			if (this._priceRange === null) {
				this.setPriceRange(new PriceRangeImpl(-0.5, 0.5));
			}
		}

		this._invalidatedForRange.isValid = true;
	}

	private _getCoordinateTransformer(): PriceTransformer | null {
		if (this.isPercentage()) {
			return toPercent;
		} else if (this.isIndexedTo100()) {
			return toIndexedTo100;
		} else if (this.isLog()) {
			return toLog;
		}

		return null;
	}

	private _formatPrice(price: BarPrice, fallbackFormatter?: IPriceFormatter): string {
		if (this._localizationOptions.priceFormatter === undefined) {
			if (fallbackFormatter === undefined) {
				fallbackFormatter = this.formatter();
			}

			return fallbackFormatter.format(price);
		}

		return this._localizationOptions.priceFormatter(price);
	}
}<|MERGE_RESOLUTION|>--- conflicted
+++ resolved
@@ -115,17 +115,6 @@
 	alignLabels: boolean;
 
 	/**
-<<<<<<< HEAD
-=======
-	 * Price scale's position on the chart.
-	 *
-	 * @deprecated Use options for different price scales instead
-	 * @internal
-	 */
-	position?: PriceAxisPosition;
-
-	/**
->>>>>>> f8b7d306
 	 * Price scale margins.
 	 *
 	 * @defaultValue `{ bottom: 0.1, top: 0.2 }`
