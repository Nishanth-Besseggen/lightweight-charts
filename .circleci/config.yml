--- conflicted
+++ resolved
@@ -81,16 +81,12 @@
     steps:
       - checkout-with-deps
       - run: npm run tsc-all
-<<<<<<< HEAD
 
       # make sure that the project is compiled with non-composite project
       # it doesn't output anything, but is used by IDE or tools
       - run: ./node_modules/.bin/tsc -p tsconfig.json
 
-      - run: npm run build
-=======
       - run: npm run build:prod
->>>>>>> d6056920
       - persist_to_workspace:
           root: ./
           paths:
